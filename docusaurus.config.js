// @ts-check
// Note: type annotations allow type checking and IDEs autocompletion

<<<<<<< HEAD
const path = require('path');
=======
const isPr = process.env.GITHUB_EVENT_NAME === 'pull_request';
// Extract PR number from GITHUB_REF, which looks like "refs/pull/123/merge"
const prNumber = isPr ? process.env.GITHUB_REF.match(/^refs\/pull\/(\d+)\/merge$/)?.[1] : null;
>>>>>>> 8a2912a3
const repoName = process.env.GITHUB_REPOSITORY?.split('/')[1];
const branch = process.env.GITHUB_REF_NAME?.replace('refs/heads/', '');
// true for any branch‐build in GHA, false locally (no env var)
const isPreview = Boolean(branch);

/** @type {import('@docusaurus/types').Config} */
const config = {
  title: 'Rspamd Documentation',
  tagline: 'Fast, free and open-source spam filtering system',
  url: 'https://rspamd.com',

  baseUrl: isPr && prNumber
    ? `/${repoName}/pr/${prNumber}/`
    : isPreview && repoName
      ? `/${repoName}/branches/${branch}/`
      : '/',
  onBrokenLinks: 'ignore',
  onBrokenMarkdownLinks: 'ignore',
  favicon: 'img/favicon.png',
  markdown: {
    format: 'detect',
    mermaid: true,
    mdx1Compat: {
      comments: true,
      admonitions: true,
      headingIds: true,
    },
  },

  // GitHub pages deployment config
  organizationName: 'rspamd',
  projectName: 'docs.rspamd.com',

  i18n: {
    defaultLocale: 'en',
    locales: ['en', 'ru'],
  },

  presets: [
    [
      'classic',
      /** @type {import('@docusaurus/preset-classic').Options} */
      ({
        docs: {
          sidebarPath: require.resolve('./sidebars.js'),
          routeBasePath: '/',
          editUrl: 'https://github.com/rspamd/docs.rspamd.com/edit/master/',
          remarkPlugins: [
            [require('@docusaurus/remark-plugin-npm2yarn'), {sync: true}],
          ],
          rehypePlugins: [],
          beforeDefaultRemarkPlugins: [],
          beforeDefaultRehypePlugins: [],
        },
        blog: {
          showReadingTime: true,
          editUrl: 'https://github.com/rspamd/docs.rspamd.com/edit/master/',
          blogTitle: 'Rspamd Blog',
          blogDescription: 'News and updates from the Rspamd project',
          postsPerPage: 5,
        },
        theme: {
          customCss: require.resolve('./src/css/custom.css'),
        },
      }),
    ],
  ],

  themes: ['@docusaurus/theme-mermaid'],

  plugins: [
    [
      path.resolve(__dirname, './src/plugins/elasticsearch-search'),
      {
        searchBackend: {
          endpoint: process.env.SEARCH_BACKEND_ENDPOINT || 
                   (process.env.NODE_ENV === 'production' ? '/api' : 'http://localhost:3001'),
        },
      },
    ],
  ],

  themeConfig:
    /** @type {import('@docusaurus/preset-classic').ThemeConfig} */
    ({
      docs: {
        sidebar: {
          hideable: true,
          autoCollapseCategories: true,
        },
      },
      colorMode: {
        defaultMode: 'light',
        disableSwitch: false,
        respectPrefersColorScheme: true,
      },
      navbar: {
        title: '',
        logo: {
          alt: 'Rspamd Logo',
          src: 'img/rspamd_logo_black.png',
          srcDark: 'img/rspamd_logo_navbar.png',
          href: 'https://www.rspamd.com',
          target: '_self',
        },
        items: [
          {
            type: 'doc',
            docId: 'index',
            position: 'left',
            label: 'Documentation',
          },
          {
            type: 'doc',
            docId: 'about/index',
            position: 'left',
            label: 'About',
          },
          {
            type: 'doc',
            docId: 'tutorials/index',
            position: 'left',
            label: 'Tutorials',
          },
          {
            type: 'doc',
            docId: 'modules/index',
            position: 'left',
            label: 'Modules',
          },
          {
            type: 'doc',
            docId: 'other/usage_policy',
            position: 'left',
            label: 'Usage Policy',
          },
          {
            type: 'doc',
            docId: 'faq',
            position: 'left',
            label: 'FAQ',
          },
          {
            type: 'doc',
            docId: 'support',
            position: 'left',
            label: 'Support',
          },
          {
            type: 'doc',
            docId: 'downloads',
            position: 'left',
            label: 'Downloads',
          },
          {
            to: '/blog',
            label: 'Blog',
            position: 'left',
          },
          {
            to: '/changelog',
            label: 'Changelog',
            position: 'left',
          },
          {
            type: 'search',
            position: 'right',
          },
          {
            type: 'html',
            position: 'right',
            value: '<div id="font-size-control-mount"></div>',
          },
          {
            href: 'https://github.com/rspamd/rspamd',
            label: 'GitHub',
            position: 'right',
          },
        ],
      },
      footer: {
        style: 'dark',
        links: [
          {
            title: 'Documentation',
            items: [
              {
                label: 'Getting Started',
                to: '/tutorials/quickstart',
              },
              {
                label: 'Configuration',
                to: '/configuration',
              },
              {
                label: 'Modules',
                to: '/modules',
              },
              {
                label: 'Tutorials',
                to: '/tutorials',
              },
            ],
          },
          {
            title: 'Resources',
            items: [
              {
                label: 'Downloads',
                to: '/downloads',
              },
              {
                label: 'FAQ',
                to: '/faq',
              },
              {
                label: 'Support',
                to: '/support',
              },
              {
                label: 'Changelog',
                to: '/changelog',
              },
            ],
          },
          {
            title: 'Community',
            items: [
              {
                label: 'GitHub',
                href: 'https://github.com/rspamd/rspamd',
              },
              {
                label: 'Contributing',
                to: '/tutorials/site_contributing',
              },
              {
                label: 'Blog',
                to: '/blog',
              },
            ],
          },
        ],
        copyright: `Copyright © ${new Date().getFullYear()} Rspamd Project. Built with Docusaurus.`,
      },
      prism: {
        theme: {
          plain: { color: "#393A34", backgroundColor: "#f6f8fa" },
          styles: [
            { types: ["comment", "prolog", "doctype", "cdata"], style: { color: "#999988", fontStyle: "italic" } },
            { types: ["namespace"], style: { opacity: 0.7 } },
            { types: ["string", "attr-value"], style: { color: "#e3116c" } },
            { types: ["punctuation", "operator"], style: { color: "#393A34" } },
            { types: ["entity", "url", "symbol", "number", "boolean", "variable", "constant", "property", "regex", "inserted"], style: { color: "#36acaa" } },
            { types: ["atrule", "keyword", "attr-name", "selector"], style: { color: "rgb(222, 71, 0)" } },
            { types: ["function", "deleted", "tag"], style: { color: "#d73a49" } },
            { types: ["function-variable"], style: { color: "#6f42c1" } },
            { types: ["tag", "selector", "keyword"], style: { color: "rgb(222, 71, 0)" } }
          ]
        },
        darkTheme: {
          plain: { color: "#F8F8F2", backgroundColor: "#282A36" },
          styles: [
            { types: ["prolog", "constant", "builtin"], style: { color: "rgb(189, 147, 249)" } },
            { types: ["inserted", "function"], style: { color: "rgb(80, 250, 123)" } },
            { types: ["deleted"], style: { color: "rgb(255, 85, 85)" } },
            { types: ["changed"], style: { color: "rgb(255, 184, 108)" } },
            { types: ["punctuation", "symbol"], style: { color: "rgb(248, 248, 242)" } },
            { types: ["string", "char", "tag", "selector"], style: { color: "rgb(255, 121, 198)" } },
            { types: ["keyword", "variable"], style: { color: "rgb(189, 147, 249)", fontStyle: "italic" } },
            { types: ["comment"], style: { color: "rgb(98, 114, 164)" } },
            { types: ["attr-name"], style: { color: "rgb(241, 250, 140)" } }
          ]
        },
        additionalLanguages: ['lua', 'nginx'],
      },
      mermaid: {
        theme: {
          light: 'default',
          dark: 'dark',
        },
        options: {
          securityLevel: 'loose',
          maxTextSize: 90000,
          maxEdges: 300,
          maxHeight: 5000,
          wrap: true,
        },
      },
    }),
};

module.exports = config;<|MERGE_RESOLUTION|>--- conflicted
+++ resolved
@@ -1,13 +1,10 @@
 // @ts-check
 // Note: type annotations allow type checking and IDEs autocompletion
 
-<<<<<<< HEAD
 const path = require('path');
-=======
 const isPr = process.env.GITHUB_EVENT_NAME === 'pull_request';
 // Extract PR number from GITHUB_REF, which looks like "refs/pull/123/merge"
 const prNumber = isPr ? process.env.GITHUB_REF.match(/^refs\/pull\/(\d+)\/merge$/)?.[1] : null;
->>>>>>> 8a2912a3
 const repoName = process.env.GITHUB_REPOSITORY?.split('/')[1];
 const branch = process.env.GITHUB_REF_NAME?.replace('refs/heads/', '');
 // true for any branch‐build in GHA, false locally (no env var)
